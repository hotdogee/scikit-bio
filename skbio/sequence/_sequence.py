# ----------------------------------------------------------------------------
# Copyright (c) 2013--, scikit-bio development team.
#
# Distributed under the terms of the Modified BSD License.
#
# The full license is in the file COPYING.txt, distributed with this software.
# ----------------------------------------------------------------------------

from __future__ import absolute_import, division, print_function
from future.builtins import range
from future.utils import viewitems
from future.standard_library import hooks
from six import string_types, text_type

import re
import collections
import numbers
from contextlib import contextmanager

import numpy as np
from scipy.spatial.distance import hamming

from skbio._base import SkbioObject
from skbio.util._misc import reprnator

with hooks():
    from itertools import zip_longest


class Sequence(collections.Sequence, SkbioObject):
    """Store biological sequence data and optional associated metadata.

    ``Sequence`` objects do not enforce an alphabet and are thus the most
    generic objects for storing biological sequence data. Subclasses ``DNA``,
    ``RNA``, and ``Protein`` enforce the IUPAC character set [1]_ and provide
    operations specific to each respective molecule type.

    Parameters
    ----------
    sequence : str, Sequence, or 1D np.ndarray (np.uint8 or '\|S1')
        Characters representing the biological sequence itself.
    id : str, optional
        Sequence identifier (e.g., an accession number).
    description : str, optional
        Description or comment about the sequence (e.g., "green fluorescent
        protein").
    quality : 1D array_like (int), optional
        Phred quality scores stored as nonnegative integers, one per sequence
        character. If provided, must be the same length as the biological
        sequence. Can be a 1D ``np.ndarray`` of integers or a structure that
        can be converted into this representation using ``np.asarray``. A copy
        will *not* be made if `quality` is already a 1D ``np.ndarray``
        with an ``int`` ``dtype``. The array will be made read-only (i.e., its
        ``WRITEABLE`` flag will be set to ``False``).

    Raises
    ------
    skbio.sequence.SequenceError
        If `quality` is not the correct shape.

    Attributes
    ----------
    id
    description
    sequence
    quality
<<<<<<< HEAD
    alphabet
    nondegenerate_chars
    gap_chars
    degenerate_chars
    degenerate_map
    complement_map
=======
>>>>>>> 2845f536

    See Also
    --------
    DNA
    RNA
    Protein

    Notes
    -----
    ``Sequence`` objects are immutable.

    References
    ----------
    .. [1] Nomenclature for incompletely specified bases in nucleic acid
       sequences: recommendations 1984.
       Nucleic Acids Res. May 10, 1985; 13(9): 3021-3030.
       A Cornish-Bowden

    Examples
    --------
    >>> from skbio import Sequence
    >>> s = Sequence('GGUCGUGAAGGA')
    >>> t = Sequence('GGUCCUGAAGGU')
    >>> s == t
    False

    """
    default_write_format = 'fasta'
    __hash__ = None  # TODO revisit hashability when all properties are present

    @property
    def sequence(self):
        """Array containing underlying biological sequence characters.

        Notes
        -----
        This property is not writeable.

        Examples
        --------
        >>> from skbio import Sequence
        >>> s = Sequence('AACGA', id='seq1', description='some seq')
        >>> s.sequence # doctest: +NORMALIZE_WHITESPACE
        array(['A', 'A', 'C', 'G', 'A'],
              dtype='|S1')

        """
        return self._bytes.view('|S1')

    @property
    def id(self):
        """Biological sequence identifier.

        Notes
        -----
        This property is not writeable.

        Examples
        --------
        >>> from skbio import Sequence
        >>> s = Sequence('GGUCGUAAAGGA', id='seq1', description='some seq')
        >>> s.id
        'seq1'

        """
        return self._id

    @property
    def description(self):
        """Biological sequence description.

        Notes
        -----
        This property is not writeable.

        Examples
        --------
        >>> from skbio import Sequence
        >>> s = Sequence('GGUCGUAAAGGA', id='seq1', description='some seq')
        >>> s.description
        'some seq'

        """
        return self._description

    @property
    def quality(self):
        """Quality scores corresponding to biological sequence characters.

        A 1D ``np.ndarray`` of nonnegative integers representing a Phred
        quality score for each character in the biological sequence, or
        ``None`` if quality scores are not present.

        Notes
        -----
        This property is not writeable. A copy of the array is *not* returned.
        The array is read-only (i.e., its ``WRITEABLE`` flag is set to
        ``False``).

        Examples
        --------
        >>> from skbio import Sequence
        >>> s = Sequence('GGUCGUGACCGA', id='seq1', description='some seq',
        ...              quality=[1, 5, 3, 3, 2, 42, 100, 9, 10, 0, 42, 42])
        >>> s.quality
        array([  1,   5,   3,   3,   2,  42, 100,   9,  10,   0,  42,  42])

        """
        return self._quality

    @property
    def _string(self):
        return self._bytes.tostring()

    def __init__(self, sequence, id="", description="", quality=None):
        if isinstance(sequence, Sequence):
            if id == "":
                id = sequence.id
            if description == "":
                description = sequence.description
            if quality is None:
                quality = sequence.quality

            sequence = sequence._bytes

        self._set_id(id)
        self._set_description(description)
        self._set_sequence(sequence)
        self._set_quality(quality)

    def _set_id(self, id_):
        if isinstance(id_, str):
            self._id = id_
        else:
            raise TypeError("Sequence ID %r must be of type `str`." % (id_,))

    def _set_description(self, description):
        if isinstance(description, str):
            self._description = description
        else:
            raise TypeError("Sequence description %r must be of type `str`." %
                            (description,))

    def _set_sequence(self, sequence):
        """Munge the sequence data into a numpy array."""
        is_ndarray = isinstance(sequence, np.ndarray)
        if is_ndarray:
            if np.issubdtype(sequence.dtype, np.uint8):
                pass
            elif sequence.dtype == '|S1':
                sequence = sequence.view(np.uint8)
            else:
                raise TypeError(
                    "Can only create sequence from numpy.ndarray of dtype "
                    "np.uint8 or '|S1'. Invalid dtype: %s" %
                    sequence.dtype)

            # numpy doesn't support views of non-contiguous arrays. Since we're
            # making heavy use of views internally, and users may also supply
            # us with a view, make sure we *always* store a contiguous array to
            # avoid hard-to-track bugs. See
            # https://github.com/numpy/numpy/issues/5716
            potential_copy = np.ascontiguousarray(sequence)
            if potential_copy is not sequence:
                self._owns_bytes = True
            else:
                self._owns_bytes = False
            sequence = potential_copy
        else:
            # Python 3 will not raise a UnicodeEncodeError so we force it by
            # encoding it as ascii
            if isinstance(sequence, text_type):
                sequence = sequence.encode("ascii")
            s = np.fromstring(sequence, dtype=np.uint8)

            # There are two possibilities (to our knowledge) at this point:
            # Either the sequence we were given was something string-like,
            # (else it would not have made it past fromstring), or it was a
            # numpy scalar, and so our length must be 1.
            if isinstance(sequence, np.generic) and len(s) != 1:
                raise TypeError("Can cannot create a sequence with %r" %
                                type(sequence).__name__)

            sequence = s
            self._owns_bytes = True

        sequence.flags.writeable = False
        self._bytes = sequence

    def _set_quality(self, quality):
        if quality is not None:
            quality = np.asarray(quality)

            if quality.ndim == 0:
                # We have something scalar-like, so create a single-element
                # vector to store it.
                quality = np.reshape(quality, 1)

            if quality.shape == (0,):
                # cannot safe cast an empty vector from float to int
                cast_type = 'unsafe'
            else:
                cast_type = 'safe'

            quality = quality.astype(int, casting=cast_type, copy=False)
            quality.flags.writeable = False

            if quality.ndim != 1:
                raise ValueError(
                    "Quality scores have %d dimension(s). Quality scores must "
                    "be 1-D." % quality.ndim)

            if len(quality) != len(self):
                raise ValueError(
                    "Number of quality scores (%d) must match the "
                    "number of characters in the sequence (%d)." %
                    (len(quality), len(self)))

            if (quality < 0).any():
                raise ValueError(
                    "Quality scores must be greater than or equal to "
                    "zero.")

        self._quality = quality

    def __contains__(self, subsequence):
        """Determine if a subsequence is contained in the biological sequence.

        Parameters
        ----------
        subsequence : str, Sequence, or 1D np.ndarray (np.uint8 or '\|S1')
            The putative subsequence.

        Returns
        -------
        bool
            Indicates whether `subsequence` is contained in the biological
            sequence.

        Raises
        ------
        TypeError
            If `subsequence` is a ``Sequence`` object with a different type
            than the biological sequence.

        Examples
        --------
        >>> from skbio import Sequence
        >>> s = Sequence('GGUCGUGAAGGA')
        >>> 'GGU' in s
        True
        >>> 'CCC' in s
        False

        """
        subsequence = self._munge_to_sequence(subsequence, "in")
        return subsequence._string in self._string

    def __eq__(self, other):
        """Determine if the biological sequence is equal to another.

        Biological sequences are equal if they are *exactly* the same type and
        their sequence characters, ID, description, and quality scores are the
        same.

        Parameters
        ----------
        other : Sequence
            Sequence to test for equality against.

        Returns
        -------
        bool
            Indicates whether the biological sequence is equal to `other`.

        See Also
        --------
        equals

        Notes
        -----
        See ``Sequence.equals`` for more control over equality testing.

        This method is equivalent to ``self.equals(other)``.

        Examples
        --------
        >>> from skbio import Sequence
        >>> s = Sequence('GGUCGUGAAGGA')
        >>> t = Sequence('GGUCGUGAAGGA')
        >>> s == t
        True
        >>> u = Sequence('GGUCGUGACCGA')
        >>> u == t
        False

        Note that because the quality scores do not match between ``u`` and
        ``v``, they are not considered equal:

        >>> v = Sequence('GGUCGUGACCGA',
        ...              quality=[1, 5, 3, 3, 2, 42, 100, 9, 10, 0, 42, 42])
        >>> u == v
        False

        """
        return self.equals(other)

    def __ne__(self, other):
        """Determine if the biological sequence is not equal to another.

        Biological sequences are not equal if they are not *exactly* the same
        type, or their sequence characters, ID, description, or quality scores
        differ.

        Parameters
        ----------
        other : Sequence
            Sequence to test for inequality against.

        Returns
        -------
        bool
            Indicates whether the biological sequence is not equal to `other`.

        See Also
        --------
        equals

        Notes
        -----
        See ``Sequence.equals`` for more control over equality testing.

        Examples
        --------
        >>> from skbio import Sequence
        >>> s = Sequence('GGUCGUGAAGGA')
        >>> t = Sequence('GGUCGUGAAGGA')
        >>> s != t
        False
        >>> u = Sequence('GGUCGUGACCGA')
        >>> u != t
        True
        >>> v = Sequence('GGUCGUGACCGA', id='v')
        >>> u != v
        True

        """
        return not (self == other)

    def __getitem__(self, indexable):
        """Slice the biological sequence.

        Parameters
        ----------
        indexable : int, slice, iterable (int and slice), 1D array_like (bool)
            The position(s) to return from the biological sequence. If
            `indexable` is an iterable of integers, these are assumed to be
            indices in the sequence to keep. If `indexable` is a 1D
            ``array_like`` of booleans, these are assumed to be the positions
            in the sequence to keep.

        Returns
        -------
        Sequence
            New biological sequence containing the position(s) specified by
            `indexable` in the current biological sequence. If quality scores
            are present, they will be sliced in the same manner and included in
            the returned biological sequence. ID and description are also
            included.

        Examples
        --------
        >>> from skbio import Sequence
        >>> s = Sequence('GGUCGUGAAGGA')

        Obtain a single character from the biological sequence:

        >>> s[1]
        Sequence('G', length=1)

        Obtain a slice:

        >>> s[7:]
        Sequence('AAGGA', length=5)

        Obtain characters at the following indices:

        >>> s[[3, 4, 7, 0, 3]]
        Sequence('CGAGC', length=5)

        Obtain characters at positions evaluating to `True`:

        >>> s = Sequence('GGUCG')
        >>> s[[True, False, True, 'a' is 'a', False]]
        Sequence('GUC', length=3)

        """
        qual = None
        if (not isinstance(indexable, np.ndarray) and
            ((not isinstance(indexable, string_types)) and
             hasattr(indexable, '__iter__'))):
            indexable_ = indexable
            indexable = np.asarray(indexable)

            if indexable.dtype == object:
                indexable = list(indexable_)  # TODO: Don't blow out memory

                if len(indexable) == 0:
                    # indexing with an empty list, so convert to ndarray and
                    # fall through to ndarray slicing below
                    indexable = np.asarray(indexable)
                else:
                    seq = np.concatenate(
                        list(self._slices_from_iter(self._bytes, indexable)))
                    if self._has_quality():
                        qual = np.concatenate(list(self._slices_from_iter(
                            self.quality, indexable)))

                    return self._to(sequence=seq, quality=qual)
        elif isinstance(indexable, string_types) or \
                isinstance(indexable, bool):
            raise IndexError("Cannot index with %s type: %r" %
                             (type(indexable).__name__, indexable))

        if (isinstance(indexable, np.ndarray) and
            indexable.dtype == bool and
                len(indexable) != len(self)):
            raise IndexError("An boolean vector index must be the same length"
                             " as the sequence (%d, not %d)." %
                             (len(self), len(indexable)))

        if isinstance(indexable, np.ndarray) and indexable.size == 0:
            # convert an empty ndarray to a supported dtype for slicing a numpy
            # array
            indexable = indexable.astype(int)

        seq = self._bytes[indexable]
        if self._has_quality():
            qual = self.quality[indexable]

        return self._to(sequence=seq, quality=qual)

    def _slices_from_iter(self, array, indexables):
        for i in indexables:
            if isinstance(i, slice):
                pass
            elif isinstance(i, numbers.Integral) and not isinstance(i, bool):
                if i == -1:
                    i = slice(i, None)
                else:
                    i = slice(i, i+1)
            else:
                raise IndexError("Cannot slice sequence from iterable "
                                 "containing %r." % i)

            yield array[i]

    def __len__(self):
        """Return the number of characters in the biological sequence.

        Returns
        -------
        int
            The length of the biological sequence.

        Examples
        --------
        >>> from skbio import Sequence
        >>> s = Sequence('GGUC')
        >>> len(s)
        4

        """
        return self._bytes.size

    def __iter__(self):
        """Iterate over positions in the biological sequence.

        Returns
        -------
        iterator
            Position iterator for the biological sequence.

        Examples
        --------
        >>> from skbio import Sequence
        >>> s = Sequence('GGUC')
        >>> for c in s:
        ...     c
        Sequence('G', length=1)
        Sequence('G', length=1)
        Sequence('U', length=1)
        Sequence('C', length=1)

        """
        if self._has_quality():
            qual = self.quality
        else:
            qual = []

        for c, q in zip_longest(self.sequence, qual, fillvalue=None):
            yield self._to(sequence=c, quality=q)

    def __reversed__(self):
        """Iterate over positions in the biological sequence.

        Returns
        -------
        iterator
            Reverse position iterator for the biological sequence.

        Examples
        --------
        >>> from skbio import Sequence
        >>> s = Sequence('GGUC')
        >>> for c in reversed(s):
        ...     c
        Sequence('C', length=1)
        Sequence('U', length=1)
        Sequence('G', length=1)
        Sequence('G', length=1)

        """
        return iter(self[::-1])

    def __str__(self):
        """Return biological sequence characters as a string.

        Returns
        -------
        str
            Sequence characters as a string. No metadata (e.g., ID,
            desctiption, or quality scores) will be included.

        See Also
        --------
        sequence

        Examples
        --------
        >>> from skbio import Sequence
        >>> s = Sequence('GGUCGUAAAGGA', id='hello', description='world')
        >>> str(s)
        'GGUCGUAAAGGA'

        """
        return str(self._string.decode("ascii"))

    def __repr__(self):
        """Return a string representation of the biological sequence object.

        Returns
        -------
        str
            String representation of the biological sequence object.

        Notes
        -----
        String representation contains the class name, the first seven
        characters of the sequence, followed by ellipses, followed by the last
        seven characters of the sequence (or the full sequence without
        ellipses, if the sequence is less than 21 characters long), followed by
        the sequence length. If ID, description, or quality are present, they
        will be included after the sequence length (and truncated in a similar
        manner if they are too long).

        Examples
        --------
        >>> from skbio import Sequence
        >>> s = Sequence('GGUCGUGAAGGA')
        >>> repr(s)
        "Sequence('GGUCGUGAAGGA', length=12)"
        >>> t = Sequence('ACGT')
        >>> repr(t)
        "Sequence('ACGT', length=4)"
        >>> t
        Sequence('ACGT', length=4)
        >>> Sequence('GGUCGUGAAAAAAAAAAAAGGA')
        Sequence('GGUCGU ... AAAGGA', length=22)
        >>> Sequence('ACGT', id='seq1')
        Sequence('ACGT', length=4, id='seq1')

        """
        start = self.__class__.__name__ + "("
        end = ")"

        tokens = []

        tokens.append(self._format_str(self))
        tokens.append("length=%d" % len(self))
        if self.id:
            tokens.append("id=" + self._format_str(self.id))
        if self.description:
            tokens.append("description=" + self._format_str(self.description))
        if self._has_quality():
            tokens.append("quality=" + self._format_list(self.quality))

        return reprnator(start, tokens, end)

    def _format_str(self, s):
        s = repr(str(s))
        if len(s) > 20:
            return "%s ... %s" % (s[:7], s[-7:])
        return s

    def _format_list(self, l):
        l = list(l)
        if len(l) > 13:
            return "[%s, ..., %s]" % (repr(l[:6])[1:-1], repr(l[-6:])[1:-1])
        return "%r" % l

    def equals(self, other, ignore=None):
        """Determine if the biological sequence is equal to another.

        By default, biological sequences are equal if they are *exactly* the
        same type and their sequence characters, ID, description, and quality
        scores are the same.

        Parameters
        ----------
        other : Sequence
            Sequence to test for equality against.
        ignore : iterable (str), optional
            List of features to ignore in the equality test. By default, all
            features must be the same for two biological sequences to be
            considered equal. Features that can be ignored are ``'type'``,
            ``'id'``, ``'description'``, ``'quality'``, and ``'sequence'``.

        Returns
        -------
        bool
            Indicates whether the biological sequence is equal to `other`.

        Examples
        --------
        Define two biological sequences that have the same underlying sequence
        of characters:

        >>> from skbio import Sequence
        >>> s = Sequence('GGUCGUGAAGGA')
        >>> t = Sequence('GGUCGUGAAGGA')

        The two sequences are considered equal because they are the same type,
        their underlying sequence of characters are the same, and their
        optional attributes (id, description, and quality scores) were not
        provided:

        >>> s.equals(t)
        True
        >>> t.equals(s)
        True

        Define another biological sequence with a different sequence of
        characters than the previous two biological sequences:

        >>> u = Sequence('GGUCGUGACCGA')
        >>> u.equals(t)
        False

        Define a biological sequence with the same sequence of characters as
        ``u``, but with different identifier and quality scores:
        >>> v = Sequence('GGUCGUGACCGA', id='abc',
        ...                        quality=[1, 5, 3, 3, 2, 42, 100, 9, 10, 55,
        ...                                 42, 42])

        By default, the two sequences are *not* considered equal because their
        identifiers and quality scores do not match:

        >>> u.equals(v)
        False

        By specifying that the quality scores and identifier should be ignored,
        they now compare equal:

        >>> u.equals(v, ignore=['quality', 'id'])
        True

        """
        if ignore is None:
            ignore = {}

        # Checks are ordered from least to most expensive.
        if 'type' not in ignore and self.__class__ != other.__class__:
            return False

        if 'id' not in ignore and self.id != other.id:
            return False

        if ('description' not in ignore and
                self.description != other.description):
            return False

        # Use array_equal instead of (a == b).all() because of this issue:
        #     http://stackoverflow.com/a/10582030
        if 'quality' not in ignore and not np.array_equal(self.quality,
                                                          other.quality):
            return False

        if 'sequence' not in ignore and self._string != other._string:
            return False

        return True

    def count(self, subsequence, start=None, end=None):
        """Count occurrences of a subsequence in the biological sequence.

        Parameters
        ----------
        subsequence : str, Sequence, or 1D np.ndarray (np.uint8 or '\|S1')
            Subsequence to count occurrences of.
        start : int, optional
            The position at which to start counting (inclusive).
        end : int, optional
            The position at which to stop counting (exclusive).

        Returns
        -------
        int
            Number of occurrences of `subsequence` in the biological sequence.

        Raises
        ------
        ValueError
            If `subsequence` is of length 0.
        TypeError
            If `subsequence` is a ``Sequence`` object with a different type
            than the biological sequence.

        Examples
        --------
        >>> from skbio import Sequence
        >>> s = Sequence('GGUCG')
        >>> s.count('G')
        3
        >>> s.count('GG')
        1
        >>> s.count('T')
        0

        """
        if len(subsequence) == 0:
            raise ValueError("`count` is not defined for empty subsequences.")

        subsequence = self._munge_to_sequence(subsequence, "count")

        return self._string.count(subsequence._string, start, end)

    def index(self, subsequence, start=None, end=None):
        """Find position where subsequence first occurs in the sequence.

        Parameters
        ----------
        subsequence : str, Sequence, or 1D np.ndarray (np.uint8 or '\|S1')
            Subsequence to search for in the biological sequence.
        start : int, optional
            The position at which to start searching (inclusive).
        end : int, optional
            The position at which to stop searching (exclusive).

        Returns
        -------
        int
            Position where `subsequence` first occurs in the biological
            sequence.

        Raises
        ------
        ValueError
            If `subsequence` is not present in the biological sequence.
        TypeError
            If `subsequence` is a ``Sequence`` object with a different type
            than the biological sequence.

        Examples
        --------
        >>> from skbio import Sequence
        >>> s = Sequence('ACACGACGTT-')
        >>> s.index('ACG')
        2

        """
        try:
            return self._string.index(
                self._munge_to_sequence(subsequence, "index")._string, start,
                end)
        except ValueError:
            raise ValueError(
                "%r is not present in %r." % (subsequence, self))

    def distance(self, other, metric=None):
        """Returns the distance to other

        Parameters
        ----------
        other : `Sequence`
            The `Sequence` to compute the distance to.
        metric : function, optional
            Function used to compute the distance between `self` and `other`.
            If ``None`` (the default), `scipy.spatial.distance.hamming` will be
            used.

        Returns
        -------
        float
            The distance between `self` and `other`.

        Raises
        ------
        skbio.sequence.SequenceError
            If ``len(self) != len(other)`` when ``metric == None`` (i.e.,
            metic is ``scipy.spatial.distance.hamming``). This is only checked
            when using this metric, as equal length is not a requirement
            for all sequence distance metrics. In general, the metric itself
            should test and give an informative error message, but the message
            from ``scipy.spatial.distance.hamming`` is cryptic (as of this
            writing), and it's the default metric, so we explicitly do this
            check here. This metric-specific check will be removed from this
            method when the sequence.stats module is created (track progress on
            this [here](https://github.com/biocore/scikit-bio/issues/913)).

        See Also
        --------
        fraction_diff
        fraction_same
        skbio.DistanceMatrix
        scipy.spatial.distance.hamming

        Examples
        --------
        >>> from skbio.sequence import Sequence
        >>> s = Sequence('GGUC')
        >>> t = Sequence('AGUC')
        >>> s.distance(t)
        0.25
        >>> def dumb_dist(s1, s2): return 0.42
        >>> s.distance(t, dumb_dist)
        0.42

        .. shownumpydoc

        """
        # TODO refactor this method to accept a name (string) of the distance
        # metric to apply and accept **kwargs
        other = self._munge_to_sequence(other, 'distance')
        if metric is None:
            # Hamming requires equal length sequences. We are checking this
            # here because the error you would get otherwise is cryptic.
            if len(self) != len(other):
                raise ValueError(
                    "Sequences do not have equal length. "
                    "Hamming distances can only be computed between "
                    "sequences of equal length.")
            metric = hamming
        return float(metric(self.sequence, other.sequence))

    def matches(self, other):
        """Returns positions that match with other

        Parameters
        ----------
        other : `Sequence`
            The `Sequence` to compare to.

        Returns
        -------
        np.ndarray of bool
            Boolean vector where `True` at position `i` indicates a match
            between the sequences at their positions `i`.

        Raises
        ------
        ValueError
            If ``len(self) != len(other)``.

        Examples
        --------
        >>> from skbio import Sequence
        >>> s = Sequence('GGUC')
        >>> t = Sequence('GAUU')
        >>> s.matches(t)
        array([ True, False,  True, False], dtype=bool)

        .. shownumpydoc

        """
        other = self._munge_to_sequence(other, 'matches/mismatches')
        if len(self) != len(other):
            raise ValueError("Match and mismatch vectors can only be "
                             "generated from equal length sequences.")
        return self._bytes == other._bytes

    def mismatches(self, other):
        """Returns positions that do not match with other

        Parameters
        ----------
        other : `Sequence`
            The `Sequence` to compare to.

        Returns
        -------
        np.ndarray of bool
            Boolean vector where `True` at position `i` indicates a mismatch
            between the sequences at their positions `i`.

        Raises
        ------
        ValueError
            If ``len(self) != len(other)``.

        Examples
        --------
        >>> from skbio import Sequence
        >>> s = Sequence('GGUC')
        >>> t = Sequence('GAUU')
        >>> s.mismatches(t)
        array([False,  True, False,  True], dtype=bool)

        .. shownumpydoc

        """
        return np.invert(self.matches(other))

    def mismatch_frequency(self, other, relative=False):
        """Return count of positions that differ relative to `other`

        Parameters
        ----------
        other : `Sequence`
            The `Sequence` to compare against.
        relative : ``bool``
            If ``True``, return the fraction of mismatches instead of the
            count.

        Returns
        -------
        int, float
            The number of positions that differ between `self` and `other`.
            This will be an ``int`` if ``relative == False``, and a ``float``
            if ``relative == True``.

        Raises
        ------
        skbio.sequence.SequenceError
            If ``len(self) != len(other)``.

        See Also
        --------
        distance
        match_frequency
        mismatches

        Examples
        --------
        >>> from skbio.sequence import Sequence
        >>> s = Sequence('GGUC')
        >>> t = Sequence('AGUC')
        >>> s.mismatch_frequency(t)
        1
        >>> s.mismatch_frequency(t, relative=True)
        0.25

        .. shownumpydoc

        """
        if relative:
            return float(self.mismatches(other).mean())
        else:
            return int(self.mismatches(other).sum())

    def match_frequency(self, other, relative=False):
        """Return count of positions that are the same relative to `other`

        Parameters
        ----------
        other : `Sequence`
            The `Sequence` to compare against.
        relative : `bool`
            If ``True``, return the fraction of matches instead of the count.

        Returns
        -------
        int, float
            The number of positions that are the same between `self` and
            `other`. This will be an ``int`` if ``relative == False``, and a
            ``float`` if ``relative == True``.

        Raises
        ------
        skbio.sequence.SequenceError
            If ``len(self) != len(other)``.

        See Also
        --------
        distance
        mismatch_frequency
        scipy.spatial.distance.hamming

        Examples
        --------
        >>> from skbio.sequence import Sequence
        >>> s = Sequence('GGUC')
        >>> t = Sequence('AGUC')
        >>> s.match_frequency(t)
        3
        >>> s.match_frequency(t, relative=True)
        0.75

        .. shownumpydoc

        """
        if relative:
            return float(self.matches(other).mean())
        else:
            return int(self.matches(other).sum())

    def kmers(self, k, overlap=True):
        """Generator of words of length k

        Parameters
        ----------
        k : int
            The word length.
        overlap : bool, optional
            Defines whether the k-words should be overlapping or not
            overlapping.

        Returns
        -------
        iterator of Sequences
            Iterator of words of length `k` contained in the Sequence.

        Raises
        ------
        ValueError
            If ``k < 1``.

        Examples
        --------
        >>> from skbio.sequence import Sequence
        >>> s = Sequence('ACACGACGTT')
        >>> [str(kw) for kw in s.kmers(4, overlap=False)]
        ['ACAC', 'GACG']
        >>> [str(kw) for kw in s.kmers(3, overlap=True)]
        ['ACA', 'CAC', 'ACG', 'CGA', 'GAC', 'ACG', 'CGT', 'GTT']

        .. shownumpydoc

        """
        if k < 1:
            raise ValueError("k must be greater than 0.")

        step = 1 if overlap else k

        for i in range(0, len(self) - k + 1, step):
            yield self[i:i+k]

    def kmer_frequencies(self, k, overlap=True, relative=False):
        """Get the counts of words of length k

        Parameters
        ----------
        k : int
            The word length.
        overlap : bool, optional
            Defines whether the k-words should be overlapping or not
            overlapping.
        relative : bool
            If ``True``, return the fractional abundance of each kmer instead
            of its count.


        Returns
        -------
        collections.Counter, defaultdict
            The frequencies of words of length `k` contained in the
            Sequence. Will be a ``Counter`` if ``relative == False``, and a
            ``defaultdict`` if ``relative == True``.

        Raises
        ------
        ValueError
            If ``k < 1`` or `k` is longer than the sequence.


        Examples
        --------
        >>> from skbio.sequence import Sequence
        >>> s = Sequence('ACACATTTATTA')
        >>> s.kmer_frequencies(3, overlap=False)
        Counter({'TTA': 2, 'ACA': 1, 'CAT': 1})
        >>> s.kmer_frequencies(3, relative=True, overlap=False)
        defaultdict(<type 'float'>, {'ACA': 0.25, 'TTA': 0.5, 'CAT': 0.25})

        .. shownumpydoc

        """
        kmers = self.kmers(k, overlap=overlap)
        freqs = collections.Counter((str(seq) for seq in kmers))

        if relative:
            if overlap:
                num_kmers = len(self) - k + 1
            else:
                num_kmers = len(self) // k

            relative_freqs = collections.defaultdict(float)
            for kmer, count in viewitems(freqs):
                relative_freqs[kmer] = count / num_kmers
            freqs = relative_freqs

        return freqs

    def slices_from_regex(self, regex, exclude=None):
        """Find patterns specified by regular expression

        Parameters
        ----------
        regex : str, SRE_Pattern
            A string to be compiled into a regular expression, or a pre-
            compiled regular expression (e.g., from re.compile) with
            finditer method.
        exclude : array of bool
            A boolean vector indicating positions to ignore when matching.

        Returns
        -------
        generator
            Yields lists of 3-tuples. Each 3-tuple represents a slice from
            ``self`` (i.e., ``(start, end, step)``) where the regular
            expression matched.

        Example
        -------
        >>> from skbio import DNA
        >>> s = DNA('AATATACCGGTTATAA')
        >>> for e in s.slices_from_regex('(TATA+)'): print (e, s[e])
        slice(2, 6, None) TATA
        slice(11, 16, None) TATAA

        # Gaps can interupt the identification of meaninful patterns
        >>> s = DNA('AATA--TACCGGTTATA-A')
        >>> for e in s.slices_from_regex('(TATA+)'): print (e, s[e])
        slice(13, 17, None) TATA

        # Pass a boolean vector indictating where the gaps are to ignore them.
        >>> for e in s.slices_from_regex('(TATA+)', s.gaps()): print (e, s[e])
        slice(2, 8, None) TA--TA
        slice(13, 19, None) TATA-A

        .. shownumpydoc

        """
        if isinstance(regex, string_types):
            regex = re.compile(regex)

        if exclude is None:
            lookup = np.arange(len(self))
            string = str(self)
        else:
            include = np.invert(exclude)
            lookup = np.where(include)[0]
            string = str(self[include])

        for match in regex.finditer(string):
            # We start at 1 because we don't want the group that contains all
            # other groups.
            for g in range(1, len(match.groups())+1):
                yield slice(lookup[match.start(g)],
                            lookup[match.end(g) - 1] + 1)

    def _has_quality(self):
        """Return bool indicating presence of quality scores in the sequence.

        Returns
        -------
        bool
            ``True`` if the biological sequence has quality scores, ``False``
            otherwise.

        See Also
        --------
        quality

        """
        return self.quality is not None

    def _to(self, **kwargs):
        """Return a copy of the current biological sequence.

        Returns a copy of the current biological sequence, optionally with
        updated attributes specified as keyword arguments.

        Parameters
        ----------
        kwargs : dict, optional
            Keyword arguments passed to the ``Sequence`` (or
            subclass) constructor. The returned copy will have its attributes
            updated based on the values in `kwargs`. If an attribute is
            missing, the copy will keep the same attribute as the current
            biological sequence. Valid attribute names are `'sequence'`,
            `'id'`, `'description'`, and `'quality'`. Default behavior is to
            return a copy of the current biological sequence without changing
            any attributes.

        Returns
        -------
        Sequence
            Copy of the current biological sequence, optionally with updated
            attributes based on `kwargs`. Will be the same type as the current
            biological sequence (`self`).

        Notes
        -----
        This is a shallow copy, but since biological sequences are immutable,
        it is conceptually the same as a deep copy.

        This method is the preferred way of creating new instances from an
        existing biological sequence, instead of calling
        ``self.__class__(...)``, as the latter can be error-prone (e.g.,
        it's easy to forget to propagate attributes to the new instance).

        Examples
        --------
        Create a biological sequence:

        >>> from skbio import Sequence
        >>> seq = Sequence('AACCGGTT', id='id1',
        ...                          description='biological sequence',
        ...                          quality=[4, 2, 22, 23, 1, 1, 1, 9])

        Create a copy of ``seq``, keeping the same underlying sequence of
        characters and quality scores, while updating ID and description:

        >>> new_seq = seq._to(id='new-id', description='new description')

        Note that the copied biological sequence's underlying sequence and
        quality scores are the same as ``seq``:

        >>> str(new_seq)
        'AACCGGTT'
        >>> new_seq.quality
        array([ 4,  2, 22, 23,  1,  1,  1,  9])

        The ID and description have been updated:

        >>> new_seq.id
        'new-id'
        >>> new_seq.description
        'new description'

        The original biological sequence's ID and description have not been
        changed:

        >>> seq.id
        'id1'
        >>> seq.description
        'biological sequence'

        .. shownumpydoc

        """
        defaults = {
            'sequence': self._bytes,
            'id': self.id,
            'description': self.description,
            'quality': self.quality
        }
        defaults.update(kwargs)
        return self._constructor(**defaults)

    def _constructor(self, **kwargs):
        return self.__class__(**kwargs)

    def _munge_to_sequence(self, other, method):
        if isinstance(other, Sequence):
            if type(other) != type(self):
                raise TypeError("Cannot use %s and %s together with `%s`" %
                                (self.__class__.__name__,
                                 other.__class__.__name__, method))
            else:
                return other

        # We don't use self.__class__ or self._constructor here because we want
        # to construct the most general type of Sequence object in order to
        # avoid validation errors.
        return Sequence(other)

    @contextmanager
    def _byte_ownership(self):
        if not self._owns_bytes:
            self._bytes = self._bytes.copy()
            self._owns_bytes = True

        self._bytes.flags.writeable = True
        yield
        self._bytes.flags.writeable = False<|MERGE_RESOLUTION|>--- conflicted
+++ resolved
@@ -64,15 +64,6 @@
     description
     sequence
     quality
-<<<<<<< HEAD
-    alphabet
-    nondegenerate_chars
-    gap_chars
-    degenerate_chars
-    degenerate_map
-    complement_map
-=======
->>>>>>> 2845f536
 
     See Also
     --------
