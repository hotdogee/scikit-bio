--- conflicted
+++ resolved
@@ -14,16 +14,10 @@
 
 class OrdinationResults(namedtuple('OrdinationResults',
                                    ('eigvals', 'species', 'site', 'biplot',
-<<<<<<< HEAD
                                     'site_constraints', 'proportion_explained',
                                     'ids'))):
-    __slots__ = ()  # To avoid creating a dict, as a namedtuple
-                    # doesn't have it
-=======
-                                    'site_constraints'))):
     # To avoid creating a dict, as a namedtuple doesn't have it:
     __slots__ = ()
->>>>>>> 1f6868cb
 
     def __new__(cls, eigvals, species, site=None, biplot=None,
                 site_constraints=None, proportion_explained=None, ids=None):
