#!/usr/bin/env python

# ----------------------------------------------------------------------------
# Copyright (c) 2013--, scikit-bio development team.
#
# Distributed under the terms of the Modified BSD License.
#
# The full license is in the file COPYING.txt, distributed with this software.
# ----------------------------------------------------------------------------

__version__ = "0.2.0-dev"

import os
from setuptools import find_packages, setup
from setuptools.extension import Extension

import numpy as np

classes = """
    Development Status :: 1 - Planning
    License :: OSI Approved :: BSD License
    Topic :: Software Development :: Libraries
    Topic :: Scientific/Engineering
    Topic :: Scientific/Engineering :: Bio-Informatics
    Programming Language :: Python
    Programming Language :: Python :: 2
    Programming Language :: Python :: 2.7
    Programming Language :: Python :: 3
    Programming Language :: Python :: 3.3
    Programming Language :: Python :: 3.4
    Operating System :: Unix
    Operating System :: POSIX
    Operating System :: MacOS :: MacOS X
"""
classifiers = [s.strip() for s in classes.split('\n') if s]

description = ('Data structures, algorithms and educational '
               'resources for bioinformatics.')

with open('README.rst') as f:
    long_description = f.read()

# Dealing with Cython
USE_CYTHON = os.environ.get('USE_CYTHON', False)
ext = '.pyx' if USE_CYTHON else '.c'
extensions = [
    Extension("skbio.stats.__subsample",
              ["skbio/stats/__subsample" + ext]),
    Extension("skbio.alignment._ssw_wrapper",
              ["skbio/alignment/_ssw_wrapper" + ext,
               "skbio/alignment/_lib/ssw.c"],
              # There's a bug in some versions of Python 3.4 that propagates
              # -Werror=declaration-after-statement to extensions, instead of
              # just affecting the compilation of the interpreter. See
              # http://bugs.python.org/issue21121 for details. This acts as a
              # workaround until the next Python 3 release -- thanks
              # Wolfgang Maier (wolma) for the workaround!
              extra_compile_args=["-Wno-error=declaration-after-statement"])
]

if USE_CYTHON:
    from Cython.Build import cythonize
    extensions = cythonize(extensions)

setup(name='scikit-bio',
      version=__version__,
      license='BSD',
      description=description,
      long_description=long_description,
      author="scikit-bio development team",
      author_email="gregcaporaso@gmail.com",
      maintainer="scikit-bio development team",
      maintainer_email="gregcaporaso@gmail.com",
      url='http://scikit-bio.org',
      test_suite='nose.collector',
      packages=find_packages(),
      ext_modules=extensions,
      include_dirs=[np.get_include()],
<<<<<<< HEAD
      install_requires=['numpy >= 1.7', 'matplotlib >= 1.1.0',
                        'scipy >= 0.13.0', 'pandas', 'future <= 0.13.1',
=======
      install_requires=['numpy >= 1.7', 'matplotlib >= 1.1.0, <= 1.3.1',
                        'scipy >= 0.13.0', 'pandas', 'future', 'six',
>>>>>>> 99b5370b
                        'natsort', 'IPython'],
      extras_require={'test': ["nose >= 0.10.1", "pep8", "flake8",
                               "python-dateutil"],
                      'doc': ["Sphinx == 1.2.2", "sphinx-bootstrap-theme"]},
      classifiers=classifiers,
      package_data={
          'skbio.io.tests': ['data/*'],
          'skbio.stats.tests': ['data/*'],
          'skbio.stats.distance.tests': ['data/*'],
          'skbio.stats.ordination.tests': ['data/*'],
          'skbio.parse.sequences.tests': ['data/*'],
          }
      )<|MERGE_RESOLUTION|>--- conflicted
+++ resolved
@@ -76,13 +76,8 @@
       packages=find_packages(),
       ext_modules=extensions,
       include_dirs=[np.get_include()],
-<<<<<<< HEAD
       install_requires=['numpy >= 1.7', 'matplotlib >= 1.1.0',
-                        'scipy >= 0.13.0', 'pandas', 'future <= 0.13.1',
-=======
-      install_requires=['numpy >= 1.7', 'matplotlib >= 1.1.0, <= 1.3.1',
                         'scipy >= 0.13.0', 'pandas', 'future', 'six',
->>>>>>> 99b5370b
                         'natsort', 'IPython'],
       extras_require={'test': ["nose >= 0.10.1", "pep8", "flake8",
                                "python-dateutil"],
