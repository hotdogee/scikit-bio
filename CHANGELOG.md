# scikit-bio changelog

## Version 0.4.0-dev (changes since 0.4.0 release go here)

### Features
* Added `skbio.io.format.blast7` for reading BLAST+ output format 7 or BLAST output format 9 files into a `pd.DataFrame`. ([#1110](https://github.com/biocore/scikit-bio/issues/1110))
* Added `skbio.stats.composition.ancom` function, a test for differential abundance [#1054](https://github.com/biocore/scikit-bio/issues/1054)
* Added `skbio.DissimilarityMatrix.to_data_frame` method for creating a ``pandas.DataFrame`` from a `DissimilarityMatrix` or `DistanceMatrix`. ([#757](https://github.com/biocore/scikit-bio/issues/757))
* Added support for one-dimensional vector of dissimilarities in `skbio.stats.distance.DissimilarityMatrix`
constructor. ([#6240](https://github.com/biocore/scikit-bio/issues/624))
* Added `skbio.io.format.blast6` for reading BLAST+ output format 6 or BLAST output format 8 files into a `pd.DataFrame`. ([#1110](https://github.com/biocore/scikit-bio/issues/1110))
* Added `inner`, `ilr`, `ilr_inv` and `clr_inv`, ``skbio.stats.composition``, which enables linear transformations on compositions ([#892](https://github.com/biocore/scikit-bio/issues/892)
* Added ``skbio.diversity.alpha.pielou_e`` function as an evenness metric of alpha diversity. ([#1068](https://github.com/biocore/scikit-bio/issues/1068))
* Added `to_regex` method to `skbio.sequence._iupac_sequence` ABC - it returns a regex object that matches all non-degenerate versions of the sequence.
* Added ``skbio.util.assert_ordination_results_equal`` function for comparing ``OrdinationResults`` objects in unit tests.
* Added ``skbio.io.format.genbank`` for reading and writing GenBank/GenPept for ``DNA``, ``RNA``, ``Protein`` and ``Sequence`` classes.
* Added ``skbio.util.RepresentationWarning`` for warning about substitutions, assumptions, or particular alterations that were made for the successful completion of a process.
* ``TreeNode.tip_tip_distances`` now supports nodes without an associated length. In this case, a length of 0.0 is assumed and an ``skbio.util.RepresentationWarning`` is raised. Previous behavior was to raise a ``NoLengthError``. ([#791](https://github.com/biocore/scikit-bio/issues/791))
* ``DistanceMatrix`` now has a new constructor method called `from_iterable`.
* ``Sequence`` now accepts ``lowercase`` keyword like ``DNA`` and others. Updated ``fasta``, ``fastq``, and ``qseq`` readers/writers for ``Sequence`` to reflect this.
* The ``lowercase`` method has been moved up to ``Sequence`` meaning all sequence objects now have a ``lowercase`` method.
* Added phylogenetic diversity metrics, including weighted UniFrac, unweighted UniFrac, and Faith's Phylogenetic Diversity. These are accessible as ``skbio.diversity.beta.unweighted_unifrac``, ``skbio.diversity.beta.weighted_unifrac``, and ``skbio.diversity.alpha.faith_pd``, respectively.
* Added ``reverse_transcribe`` class method to ``RNA``.
* Added `Sequence.observed_chars` property for obtaining the set of observed characters in a sequence. ([#1075](https://github.com/biocore/scikit-bio/issues/1075))
* Added `Sequence.frequencies` method for computing character frequencies in a sequence. ([#1074](https://github.com/biocore/scikit-bio/issues/1074))
* Added experimental class-method ``Sequence.concat`` which will produce a new sequence from an iterable of existing sequences. Parameters control how positional metadata is propagated during a concatenation.
<<<<<<< HEAD
* ``skbio.io.format.phylip`` now supports sniffing and reading strict, sequential PHYLIP-formatted files into ``skbio.Alignment`` objects. ([#1006](https://github.com/biocore/scikit-bio/issues/1006)).
* Added phylogenetic diversity metrics, including weighted UniFrac, unweighted UniFrac, and Faith's Phylogenetic Diversity. These are accessible as ``skbio.diversity.beta.unweighted_unifrac``, ``skbio.diversity.beta.weighted_unifrac``, and ````skbio.diversity.alpha.faith_pd``, respectively.
* Addition of function ``skbio.diversity.alpha_diversity``, which supports applying an alpha diversity metric to multiple samples in one call.
* Addition of functions ``skbio.diversity.get_alpha_diversity_metrics`` and ``skbio.diversity.get_beta_diversity_metrics``, which allow for discovery of the alpha and beta diversity metrics implemented in scikit-bio.
* ``TreeNode.to_array`` now supports replace ``nan`` branch lengths in the resulting branch length vector with the value provided as ``nan_length_value``.
* Added ``skbio.util.assert_series_almost_equal`` function for comparing ``pd.DataFrame`` objects in unit tests.
=======
* ``skbio.io.format.phylip`` now supports sniffing and reading strict, sequential PHYLIP-formatted files into ``skbio.Alignment`` objects. ([#1006](https://github.com/biocore/scikit-bio/issues/1006))
* Added `default_gap_char` class property to ``DNA``, ``RNA``, and ``Protein`` for representing gap characters in a new sequence.
>>>>>>> 9af7e390

### Backward-incompatible changes [stable]
* `Sequence.kmer_frequencies` now returns a `dict`. Previous behavior was to return a `collections.Counter` if `relative=False` was passed, and a `collections.defaultdict` if `relative=True` was passed. In the case of a missing key, the `Counter` would return 0 and the `defaultdict` would return 0.0. Because the return type is now always a `dict`, attempting to access a missing key will raise a `KeyError`. This change *may* break backwards-compatibility depending on how the `Counter`/`defaultdict` is being used. We hope that in most cases this change will not break backwards-compatibility because both `Counter` and `defaultdict` are `dict` subclasses.

   If the previous behavior is desired, convert the `dict` into a `Counter`/`defaultdict`:

    ```python
    import collections
    from skbio import Sequence
    seq = Sequence('ACCGAGTTTAACCGAATA')

    # Counter
    freqs_dict = seq.kmer_frequencies(k=8)
    freqs_counter = collections.Counter(freqs_dict)

    # defaultdict
    freqs_dict = seq.kmer_frequencies(k=8, relative=True)
    freqs_default_dict = collections.defaultdict(float, freqs_dict)
    ```

   **Rationale:** We believe it is safer to return `dict` instead of `Counter`/`defaultdict` as this may prevent error-prone usage of the return value. Previous behavior allowed accessing missing kmers, returning 0 or 0.0 depending on the `relative` parameter. This is convenient in many cases but also potentially misleading. For example, consider the following code:

    ```python
    from skbio import Sequence
    seq = Sequence('ACCGAGTTTAACCGAATA')
    freqs = seq.kmer_frequencies(k=8)
    freqs['ACCGA']
    ```

    Previous behavior would return 0 because the kmer `'ACCGA'` is not present in the `Counter`. In one respect this is the correct answer because we asked for kmers of length 8; `'ACCGA'` is a different length so it is not included in the results. However, we believe it is safer to avoid this implicit behavior in case the user assumes there are no `'ACCGA'` kmers in the sequence (which there are!). A `KeyError` in this case is more explicit and forces the user to consider their query. Returning a `dict` will also be consistent with `Sequence.frequencies`.

### Backward-incompatible changes [experimental]
* Replaced ``PCoA``, ``CCA``, ``CA`` and ``RDA`` in ``skbio.stats.ordination`` with equivalent functions ``pcoa``, ``cca``, ``ca`` and ``rda``. These functions now take ``pd.DataFrame`` objects.
* Change ``OrdinationResults`` to have its attributes based on ``pd.DataFrame`` and ``pd.Series`` objects, instead of pairs of identifiers and values. The changes are as follows:
    - ``species`` and ``species_ids`` have been replaced by a ``pd.DataFrame`` named ``features``.
    - ``site`` and ``site_ids`` have been replaced by a ``pd.DataFrame`` named ``samples``.
    - ``eigvals`` is now a ``pd.Series`` object.
    - ``proportion_explained`` is now a ``pd.Series`` object.
    - ``biplot`` is now a ``pd.DataFrame`` object named ``biplot_scores``.
    - ``site_constraints`` is now a ``pd.DataFrame`` object named ``sample_constraints``.
* ``short_method_name`` and ``long_method_name`` are now required arguments of the ``OrdinationResults`` object.
* Removed `skbio.diversity.alpha.equitability`. Please use `skbio.diversity.alpha.pielou_e`, which is more accurately named and better documented. Note that `equitability` by default used logarithm base 2 while `pielou_e` uses logarithm base `e` as described in Heip 1974.
* ``skbio.diversity.beta.pw_distances`` is now called ``skbio.diversity.beta_diversity``. This function no longer defines a default metric, and ``metric`` is now the first argument to this function.
* Deprecated function ``skbio.diversity.beta.pw_distances_from_table`` has been removed from scikit-bio, as scheduled. Code that used this should be adapted to use ``skbio.diversity.beta_diversity``.
* ``TreeNode.index_tree`` now returns a 2-D numpy array as it's second return value (the child node index) instead of a 1-D numpy array.

### Bug Fixes

* ``Sequence`` objects now handle slicing of empty positional metadata correctly. Any metadata that is empty will no longer be propagated by the internal ``_to`` constructor. ([#1133](https://github.com/biocore/scikit-bio/issues/1133))
* ``DissimilarityMatrix.plot()`` no longer leaves a white border around the
  heatmap it plots (PR #1070).

### Deprecated functionality [stable]
* `skbio.Sequence.copy` has been deprecated in favor of `copy.copy(seq)` and `copy.deepcopy(seq)`.

### Deprecated functionality [experimental]
* ``SequenceCollection.distances`` has been deprecated in favor of ``DistanceMatrix.from_iterable``. Use `key="id"` to exactly match original behavior.

### Miscellaneous
* Doctests are now written in Python 3.
* ``make test`` now validates MANIFEST.in using [check-manifest](https://github.com/mgedmin/check-manifest). ([#461](https://github.com/biocore/scikit-bio/issues/461))
* Many new alpha diversity equations added to ``skbio.diversity.alpha`` documentation. ([#321](https://github.com/biocore/scikit-bio/issues/321))
* Order of ``lowercase`` and ``validate`` keywords swapped in ``DNA``, ``RNA``, and ``Protein``.

## Version 0.4.0 (2015-07-08)

Initial beta release. In addition to the changes detailed below, the following
subpackages have been mostly or entirely rewritten and most of their APIs are
substantially different (and improved!):

* `skbio.sequence`
* `skbio.io`

The APIs of these subpackages are now stable, and all others are experimental. See the [API stability docs](https://github.com/biocore/scikit-bio/tree/0.4.0/doc/source/user/api_stability.rst) for more details, including what we mean by *stable* and *experimental* in this context. We recognize that this is a lot of backward-incompatible changes. To avoid these types of changes being a surprise to our users, our public APIs are now decorated to make it clear to developers when an API can be relied upon (stable) and when it may be subject to change (experimental).

### Features
* Added `skbio.stats.composition` for analyzing data made up of proportions
* Added new ``skbio.stats.evolve`` subpackage for evolutionary statistics. Currently contains a single function, ``hommola_cospeciation``, which implements a permutation-based test of correlation between two distance matrices.
* Added support for ``skbio.io.util.open_file`` and ``skbio.io.util.open_files`` to pull files from HTTP and HTTPS URLs. This behavior propagates to the I/O registry.
* FASTA/QUAL (``skbio.io.format.fasta``) and FASTQ (``skbio.io.format.fastq``) readers now allow blank or whitespace-only lines at the beginning of the file, between records, or at the end of the file. A blank or whitespace-only line in any other location will continue to raise an error [#781](https://github.com/biocore/scikit-bio/issues/781).
* scikit-bio now ignores leading and trailing whitespace characters on each line while reading FASTA/QUAL and FASTQ files.
* Added `ratio` parameter to `skbio.stats.power.subsample_power`. This allows the user to calculate power on groups for uneven size (For example, draw twice as many samples from Group B than Group A). If `ratio` is not set, group sizes will remain equal across all groups.
* Power calculations (`skbio.stats.power.subsample_power` and `skbio.stats.power.subsample_paired_power`) can use test functions that return multiple p values, like some multivariate linear regression models. Previously, the power calculations required the test to return a single p value.
* Added ``skbio.util.assert_data_frame_almost_equal`` function for comparing ``pd.DataFrame`` objects in unit tests.

### Performance enhancements
* The speed of quality score decoding has been significantly improved (~2x) when reading `fastq` files.
* The speed of `NucleotideSequence.reverse_complement` has been improved (~6x).

### Bug fixes
* Changed `Sequence.distance` to raise an error any time two sequences are passed of different lengths regardless of the `distance_fn` being passed. [(#514)](https://github.com/biocore/scikit-bio/issues/514)
* Fixed issue with ``TreeNode.extend`` where if given the children of another ``TreeNode`` object (``tree.children``), both trees would be left in an incorrect and unpredictable state. ([#889](https://github.com/biocore/scikit-bio/issues/889))
* Changed the way power was calculated in `subsample_paired_power` to move the subsample selection before the test is performed. This increases the number of Monte Carlo simulations performed during power estimation, and improves the accuracy of the returned estimate. Previous power estimates from `subsample_paired_power` should be disregarded and re-calculated. ([#910](https://github.com/biocore/scikit-bio/issues/910))
* Fixed issue where `randdm` was attempting to create asymmetric distance matrices.This was causing an error to be raised by the `DistanceMatrix` constructor inside of the `randdm` function, so that `randdm` would fail when attempting to create large distance matrices. ([#943](https://github.com/biocore/scikit-bio/issues/943))

### Deprecated functionality
* Deprecated `skbio.util.flatten`. This function will be removed in scikit-bio 0.3.1. Please use standard python library functionality
described here [Making a flat list out of lists of lists](http://stackoverflow.com/a/952952/3639023), [Flattening a shallow list](http://stackoverflow.com/a/406199/3639023) ([#833](https://github.com/biocore/scikit-bio/issues/833))
* Deprecated `skbio.stats.power.bootstrap_power_curve` will be removed in scikit-bio 0.4.1. It is deprecated in favor of using ``subsample_power`` or ``sample_paired_power`` to calculate a power matrix, and then the use of ``confidence_bounds`` to calculate the average and confidence intervals.

### Backward-incompatible changes
* Removed the following deprecated functionality:
    - `skbio.parse` subpackage, including `SequenceIterator`, `FastaIterator`, `FastqIterator`, `load`, `parse_fasta`, `parse_fastq`, `parse_qual`, `write_clustal`, `parse_clustal`, and `FastqParseError`; please use `skbio.io` instead.
    - `skbio.format` subpackage, including `fasta_from_sequence`, `fasta_from_alignment`, and `format_fastq_record`; please use `skbio.io` instead.
    - `skbio.alignment.SequenceCollection.int_map`; please use `SequenceCollection.update_ids` instead.
    - `skbio.alignment.SequenceCollection` methods `to_fasta` and `toFasta`; please use `SequenceCollection.write` instead.
    - `constructor` parameter in `skbio.alignment.Alignment.majority_consensus`; please convert returned biological sequence object manually as desired (e.g., `str(seq)`).
    - `skbio.alignment.Alignment.to_phylip`; please use `Alignment.write` instead.
    - `skbio.sequence.BiologicalSequence.to_fasta`; please use `BiologicalSequence.write` instead.
    - `skbio.tree.TreeNode` methods `from_newick`, `from_file`, and `to_newick`; please use `TreeNode.read` and `TreeNode.write` instead.
    - `skbio.stats.distance.DissimilarityMatrix` methods `from_file` and `to_file`; please use `DissimilarityMatrix.read` and `DissimilarityMatrix.write` instead.
    - `skbio.stats.ordination.OrdinationResults` methods `from_file` and `to_file`; please use `OrdinationResults.read` and `OrdinationResults.write` instead.
    - `skbio.stats.p_value_to_str`; there is no replacement.
    - `skbio.stats.subsample`; please use `skbio.stats.subsample_counts` instead.
    - `skbio.stats.distance.ANOSIM`; please use `skbio.stats.distance.anosim` instead.
    - `skbio.stats.distance.PERMANOVA`; please use `skbio.stats.distance.permanova` instead.
    - `skbio.stats.distance.CategoricalStatsResults`; there is no replacement, please use `skbio.stats.distance.anosim` or `skbio.stats.distance.permanova`, which will return a `pandas.Series` object.
* `skbio.alignment.Alignment.majority_consensus` now returns `BiologicalSequence('')` if the alignment is empty. Previously, `''` was returned.
* `min_observations` was removed from `skbio.stats.power.subsample_power` and `skbio.stats.power.subsample_paired_power`. The minimum number of samples for subsampling depends on the data set and statistical tests. Having a default parameter to set unnecessary limitations on the technique.

### Miscellaneous
* Changed testing procedures
    - Developers should now use `make test`
    - Users can use `python -m skbio.test`
    - Added `skbio.util._testing.TestRunner` (available through `skbio.util.TestRunner`). Used to provide a `test` method for each module init file. This class represents a unified testing path which wraps all `skbio` testing functionality.
    - Autodetect Python version and disable doctests for Python 3.
* `numpy` is no longer required to be installed before installing scikit-bio!
* Upgraded checklist.py to check source files non-conforming to [new header style](http://scikit-bio.org/docs/latest/development/new_module.html). ([#855](https://github.com/biocore/scikit-bio/issues/855))
* Updated to use `natsort` >= 4.0.0.
* The method of subsampling was changed for ``skbio.stats.power.subsample_paired_power``. Rather than drawing a paired sample for the run and then subsampling for each count, the subsample is now drawn for each sample and each run. In test data, this did not significantly alter the power results.
* checklist.py now enforces `__future__` imports in .py files.

## Version 0.2.3 (2015-02-13)

### Features
* Modified ``skbio.stats.distance.pwmantel`` to accept a list of filepaths. This is useful as it allows for a smaller amount of memory consumption as it only loads two matrices at a time as opposed to requiring that all distance matrices are loaded into memory.
* Added ``skbio.util.find_duplicates`` for finding duplicate elements in an iterable.

### Bug fixes
* Fixed floating point precision bugs in ``Alignment.position_frequencies``, ``Alignment.position_entropies``, ``Alignment.omit_gap_positions``, ``Alignment.omit_gap_sequences``, ``BiologicalSequence.k_word_frequencies``, and ``SequenceCollection.k_word_frequencies`` ([#801](https://github.com/biocore/scikit-bio/issues/801)).

### Backward-incompatible changes
* Removed ``feature_types`` attribute from ``BiologicalSequence`` and all subclasses ([#797](https://github.com/biocore/scikit-bio/pull/797)).
* Removed ``find_features`` method from ``BiologicalSequence`` and ``ProteinSequence`` ([#797](https://github.com/biocore/scikit-bio/pull/797)).
* ``BiologicalSequence.k_word_frequencies`` now returns a ``collections.defaultdict`` of type ``float`` instead of type ``int``. This only affects the "default" case, when a key isn't present in the dictionary. Previous behavior would return ``0`` as an ``int``, while the new behavior is to return ``0.0`` as a ``float``. This change also affects the ``defaultdict``s that are returned by ``SequenceCollection.k_word_frequencies``.

### Miscellaneous
* ``DissimilarityMatrix`` and ``DistanceMatrix`` now report duplicate IDs in the ``DissimilarityMatrixError`` message that can be raised during validation.

## Version 0.2.2 (2014-12-04)

### Features
* Added ``plot`` method to ``skbio.stats.distance.DissimilarityMatrix`` for creating basic heatmaps of a dissimilarity/distance matrix (see [#684](https://github.com/biocore/scikit-bio/issues/684)). Also added  ``_repr_png_`` and ``_repr_svg_`` methods for automatic display in the IPython Notebook, with ``png`` and ``svg`` properties for direct access.
* Added `__str__` method to `skbio.stats.ordination.OrdinationResults`.
* Added ``skbio.stats.distance.anosim`` and ``skbio.stats.distance.permanova`` functions, which replace the ``skbio.stats.distance.ANOSIM`` and ``skbio.stats.distance.PERMANOVA`` classes. These new functions provide simpler procedural interfaces to running these statistical methods. They also provide more convenient access to results by returning a ``pandas.Series`` instead of a ``CategoricalStatsResults`` object. These functions have more extensive documentation than their previous versions. If significance tests are suppressed, p-values are returned as ``np.nan`` instead of ``None`` for consistency with other statistical methods in scikit-bio. [#754](https://github.com/biocore/scikit-bio/issues/754)
* Added `skbio.stats.power` for performing empirical power analysis. The module uses existing datasets and iteratively draws samples to estimate the number of samples needed to see a significant difference for a given critical value.
* Added `skbio.stats.isubsample` for subsampling from an unknown number of values. This method supports subsampling from multiple partitions and does not require that all items be stored in memory, requiring approximately `O(N*M)`` space where `N` is the number of partitions and `M` is the maximum subsample size.
* Added ``skbio.stats.subsample_counts``, which replaces ``skbio.stats.subsample``. See deprecation section below for more details ([#770](https://github.com/biocore/scikit-bio/issues/770)).

### Bug fixes
* Fixed issue where SSW wouldn't compile on i686 architectures ([#409](https://github.com/biocore/scikit-bio/issues/409)).

### Deprecated functionality
* Deprecated ``skbio.stats.p_value_to_str``. This function will be removed in scikit-bio 0.3.0. Permutation-based p-values in scikit-bio are calculated as ``(num_extreme + 1) / (num_permutations + 1)``, so it is impossible to obtain a p-value of zero. This function historically existed for correcting the number of digits displayed when obtaining a p-value of zero. Since this is no longer possible, this functionality will be removed.
* Deprecated ``skbio.stats.distance.ANOSIM`` and ``skbio.stats.distance.PERMANOVA`` in favor of ``skbio.stats.distance.anosim`` and ``skbio.stats.distance.permanova``, respectively.
* Deprecated ``skbio.stats.distance.CategoricalStatsResults`` in favor of using ``pandas.Series`` to store statistical method results. ``anosim`` and ``permanova`` return ``pandas.Series`` instead of ``CategoricalStatsResults``.
* Deprecated ``skbio.stats.subsample`` in favor of ``skbio.stats.subsample_counts``, which provides an identical interface; only the function name has changed. ``skbio.stats.subsample`` will be removed in scikit-bio 0.3.0.

### Backward-incompatible changes
* Deprecation warnings are now raised using ``DeprecationWarning`` instead of ``UserWarning`` ([#774](https://github.com/biocore/scikit-bio/issues/774)).

### Miscellaneous
* The ``pandas.DataFrame`` returned by ``skbio.stats.distance.pwmantel`` now stores p-values as floats and does not convert them to strings with a specific number of digits. p-values that were previously stored as "N/A" are now stored as ``np.nan`` for consistency with other statistical methods in scikit-bio. See note in "Deprecated functionality" above regarding ``p_value_to_str`` for details.
* scikit-bio now supports versions of IPython < 2.0.0 ([#767](https://github.com/biocore/scikit-bio/issues/767)).

## Version 0.2.1 (2014-10-27)

This is an alpha release of scikit-bio. At this stage, major backwards-incompatible API changes can and will happen. Unified I/O with the scikit-bio I/O registry was the focus of this release.

### Features
* Added ``strict`` and ``lookup`` optional parameters to ``skbio.stats.distance.mantel`` for handling reordering and matching of IDs when provided ``DistanceMatrix`` instances as input (these parameters were previously only available in ``skbio.stats.distance.pwmantel``).
* ``skbio.stats.distance.pwmantel`` now accepts an iterable of ``array_like`` objects. Previously, only ``DistanceMatrix`` instances were allowed.
* Added ``plot`` method to ``skbio.stats.ordination.OrdinationResults`` for creating basic 3-D matplotlib scatterplots of ordination results, optionally colored by metadata in a ``pandas.DataFrame`` (see [#518](https://github.com/biocore/scikit-bio/issues/518)). Also added  ``_repr_png_`` and ``_repr_svg_`` methods for automatic display in the IPython Notebook, with ``png`` and ``svg`` properties for direct access.
* Added ``skbio.stats.ordination.assert_ordination_results_equal`` for comparing ``OrdinationResults`` objects for equality in unit tests.
* ``BiologicalSequence`` (and its subclasses) now optionally store Phred quality scores. A biological sequence's quality scores are stored as a 1-D ``numpy.ndarray`` of nonnegative integers that is the same length as the biological sequence. Quality scores can be provided upon object instantiation via the keyword argument ``quality``, and can be retrieved via the ``BiologicalSequence.quality`` property. ``BiologicalSequence.has_quality`` is also provided for determining whether a biological sequence has quality scores or not. See [#616](https://github.com/biocore/scikit-bio/issues/616) for more details.
* Added ``BiologicalSequence.sequence`` property for retrieving the underlying string representing the sequence characters. This was previously (and still is) accessible via ``BiologicalSequence.__str__``. It is provided via a property for convenience and explicitness.
* Added ``BiologicalSequence.equals`` for full control over equality testing of biological sequences. By default, biological sequences must have the same type, underlying sequence of characters, identifier, description, and quality scores to compare equal. These properties can be ignored via the keyword argument ``ignore``. The behavior of ``BiologicalSequence.__eq__``/``__ne__`` remains unchanged (only type and underlying sequence of characters are compared).
* Added ``BiologicalSequence.copy`` for creating a copy of a biological sequence, optionally with one or more attributes updated.
* ``BiologicalSequence.__getitem__`` now supports specifying a sequence of indices to take from the biological sequence.
* Methods to read and write taxonomies are now available under ``skbio.tree.TreeNode.from_taxonomy`` and ``skbio.tree.TreeNode.to_taxonomy`` respectively.
* Added ``SequenceCollection.update_ids``, which provides a flexible way of updating sequence IDs on a ``SequenceCollection`` or ``Alignment`` (note that a new object is returned, since instances of these classes are immutable). Deprecated ``SequenceCollection.int_map`` in favor of this new method; it will be removed in scikit-bio 0.3.0.
* Added ``skbio.util.cardinal_to_ordinal`` for converting a cardinal number to ordinal string (e.g., useful for error messages).
* New I/O Registry: supports multiple file formats, automatic file format detection when reading, unified procedural ``skbio.io.read`` and ``skbio.io.write`` in addition to OOP interfaces (``read/write`` methods) on the below objects. See ``skbio.io`` for more details.
    - Added "clustal" format support:
        * Has sniffer
        * Readers: ``Alignment``
        * Writers: ``Alignment``
    - Added "lsmat" format support:
        * Has sniffer
        * Readers: ``DissimilarityMatrix``, ``DistanceMatrix``
        * Writers: ``DissimilarityMatrix``, ``DistanceMatrix``
    - Added "ordination" format support:
        * Has sniffer
        * Readers: ``OrdinationResults``
        * Writers: ``OrdinationResults``
    - Added "newick" format support:
        * Has sniffer
        * Readers: ``TreeNode``
        * Writers: ``TreeNode``
    - Added "phylip" format support:
        * No sniffer
        * Readers: None
        * Writers: ``Alignment``
    - Added "qseq" format support:
        * Has sniffer
        * Readers: generator of ``BiologicalSequence`` or its subclasses, ``SequenceCollection``, ``BiologicalSequence``, ``NucleotideSequence``, ``DNASequence``, ``RNASequence``, ``ProteinSequence``
        * Writers: None
    - Added "fasta"/QUAL format support:
        * Has sniffer
        * Readers: generator of ``BiologicalSequence`` or its subclasses, ``SequenceCollection``, ``Alignment``, ``BiologicalSequence``, ``NucleotideSequence``, ``DNASequence``, ``RNASequence``, ``ProteinSequence``
        * Writers: same as readers
    - Added "fastq" format support:
        * Has sniffer
        * Readers: generator of ``BiologicalSequence`` or its subclasses, ``SequenceCollection``, ``Alignment``, ``BiologicalSequence``, ``NucleotideSequence``, ``DNASequence``, ``RNASequence``, ``ProteinSequence``
        * Writers: same as readers

### Bug fixes

* Removed ``constructor`` parameter from ``Alignment.k_word_frequencies``, ``BiologicalSequence.k_words``, ``BiologicalSequence.k_word_counts``, and ``BiologicalSequence.k_word_frequencies`` as it had no effect (it was never hooked up in the underlying code). ``BiologicalSequence.k_words`` now returns a generator of ``BiologicalSequence`` objects instead of strings.
* Modified the ``Alignment`` constructor to verify that all sequences have the same length, if not, raise an ``AlignmentError`` exception.  Updated the method ``Alignment.subalignment`` to calculate the indices only once now that identical sequence length is guaranteed.

### Deprecated functionality
* Deprecated ``constructor`` parameter in ``Alignment.majority_consensus`` in favor of having users call ``str`` on the returned ``BiologicalSequence``. This parameter will be removed in scikit-bio 0.3.0.

* Existing I/O functionality deprecated in favor of I/O registry, old functionality will be removed in scikit-bio 0.3.0. All functionality can be found at ``skbio.io.read``, ``skbio.io.write``, and the methods listed below:
    * Deprecated the following "clustal" readers/writers:
        - ``write_clustal`` -> ``Alignment.write``
        - ``parse_clustal`` -> ``Alignment.read``

    * Deprecated the following distance matrix format ("lsmat") readers/writers:
        - ``DissimilarityMatrix.from_file`` -> ``DissimilarityMatrix.read``
        - ``DissimilarityMatrix.to_file`` -> ``DissimilarityMatrix.write``
        - ``DistanceMatrix.from_file`` -> ``DistanceMatrix.read``
        - ``DistanceMatrix.to_file`` -> ``DistanceMatrix.write``

    * Deprecated the following ordination format ("ordination") readers/writers:
        - ``OrdinationResults.from_file`` -> ``OrdinationResults.read``
        - ``OrdinationResults.to_file`` -> ``OrdinationResults.write``

    * Deprecated the following "newick" readers/writers:
        - ``TreeNode.from_file`` -> ``TreeNode.read``
        - ``TreeNode.from_newick`` -> ``TreeNode.read``
        - ``TreeNode.to_newick`` -> ``TreeNode.write``

    * Deprecated the following "phylip" writers:
        - ``Alignment.to_phylip`` -> ``Alignment.write``

    * Deprecated the following "fasta"/QUAL readers/writers:
        - ``SequenceCollection.from_fasta_records`` -> ``SequenceCollection.read``
        - ``SequenceCollection.to_fasta`` -> ``SequenceCollection.write``
        - ``fasta_from_sequences`` -> ``skbio.io.write(obj, into=<file>, format='fasta')``
        - ``fasta_from_alignment`` -> ``Alignment.write``
        - ``parse_fasta`` -> ``skbio.io.read(<fasta>, format='fasta')``
        - ``parse_qual`` -> ``skbio.io.read(<fasta>, format='fasta', qual=<file>)``
        - ``BiologicalSequence.to_fasta`` -> ``BiologicalSequence.write``

    * Deprecated the following "fastq" readers/writers:
        - ``parse_fastq`` -> ``skbio.io.read(<fastq>, format='fastq')``
        - ``format_fastq_record`` -> ``skbio.io.write(<fastq>, format='fastq')``

### Backward-incompatible changes

* ``skbio.stats.distance.mantel`` now returns a 3-element tuple containing correlation coefficient, p-value, and the number of matching rows/cols in the distance matrices (``n``). The return value was previously a 2-element tuple containing only the correlation coefficient and p-value.
* ``skbio.stats.distance.mantel`` reorders input ``DistanceMatrix`` instances based on matching IDs (see optional parameters ``strict`` and ``lookup`` for controlling this behavior). In the past, ``DistanceMatrix`` instances were treated the same as ``array_like`` input and no reordering took place, regardless of ID (mis)matches. ``array_like`` input behavior remains the same.
* If mismatched types are provided to ``skbio.stats.distance.mantel`` (e.g., a ``DistanceMatrix`` and ``array_like``), a ``TypeError`` will be raised.

### Miscellaneous

* Added git timestamp checking to checklist.py, ensuring that when changes are made to Cython (.pyx) files, their corresponding generated C files are also updated.
* Fixed performance bug when instantiating ``BiologicalSequence`` objects. The previous runtime scaled linearly with sequence length; it is now constant time when the sequence is already a string. See [#623](https://github.com/biocore/scikit-bio/issues/623) for details.
* IPython and six are now required dependencies.

## Version 0.2.0 (2014-08-07)

This is an initial alpha release of scikit-bio. At this stage, major backwards-incompatible API changes can and will happen. Many backwards-incompatible API changes were made since the previous release.

### Features

* Added ability to compute distances between sequences in a ``SequenceCollection`` object ([#509](https://github.com/biocore/scikit-bio/issues/509)), and expanded ``Alignment.distance`` to allow the user to pass a function for computing distances (the default distance metric is still ``scipy.spatial.distance.hamming``) ([#194](https://github.com/biocore/scikit-bio/issues/194)).
* Added functionality to not penalize terminal gaps in global alignment. This functionality results in more biologically relevant global alignments (see [#537](https://github.com/biocore/scikit-bio/issues/537) for discussion of the issue) and is now the default behavior for global alignment.
* The python global aligners (``global_pairwise_align``, ``global_pairwise_align_nucleotide``, and ``global_pairwise_align_protein``) now support aligning pairs of sequences, pairs of alignments, and a sequence and an alignment (see [#550](https://github.com/biocore/scikit-bio/issues/550)). This functionality supports progressive multiple sequence alignment, among other things such as adding a sequence to an existing alignment.
* Added ``StockholmAlignment.to_file`` for writing Stockholm-formatted files.
* Added ``strict=True`` optional parameter to ``DissimilarityMatrix.filter``.
* Added ``TreeNode.find_all`` for finding all tree nodes that match a given name.


### Bug fixes

* Fixed bug that resulted in a ``ValueError`` from ``local_align_pairwise_nucleotide`` (see [#504](https://github.com/biocore/scikit-bio/issues/504)) under many circumstances. This would not generate incorrect results, but would cause the code to fail.

### Backward-incompatible changes

* Removed ``skbio.math``, leaving ``stats`` and ``diversity`` to become top level packages. For example, instead of ``from skbio.math.stats.ordination import PCoA`` you would now import ``from skbio.stats.ordination import PCoA``.
* The module ``skbio.math.gradient`` as well as the contents of ``skbio.math.subsample`` and ``skbio.math.stats.misc`` are now found in ``skbio.stats``. As an example, to import subsample: ``from skbio.stats import subsample``; to import everything from gradient: ``from skbio.stats.gradient import *``.
* The contents of ``skbio.math.stats.ordination.utils`` are now in ``skbio.stats.ordination``.
* Removed ``skbio.app`` subpackage (i.e., the *application controller framework*) as this code has been ported to the standalone [burrito](https://github.com/biocore/burrito) Python package. This code was not specific to bioinformatics and is useful for wrapping command-line applications in general.
* Removed ``skbio.core``, leaving ``alignment``, ``genetic_code``, ``sequence``, ``tree``, and ``workflow`` to become top level packages. For example, instead of ``from skbio.core.sequence import DNA`` you would now import ``from skbio.sequence import DNA``.
* Removed ``skbio.util.exception`` and ``skbio.util.warning`` (see [#577](https://github.com/biocore/scikit-bio/issues/577) for the reasoning behind this change). The exceptions/warnings were moved to the following locations:
 - ``FileFormatError``, ``RecordError``, ``FieldError``, and ``EfficiencyWarning`` have been moved to ``skbio.util``
 - ``BiologicalSequenceError`` has been moved to ``skbio.sequence``
 - ``SequenceCollectionError`` and ``StockholmParseError`` have been moved to ``skbio.alignment``
 - ``DissimilarityMatrixError``, ``DistanceMatrixError``, ``DissimilarityMatrixFormatError``, and ``MissingIDError`` have been moved to ``skbio.stats.distance``
 - ``TreeError``, ``NoLengthError``, ``DuplicateNodeError``, ``MissingNodeError``, and ``NoParentError`` have been moved to ``skbio.tree``
 - ``FastqParseError`` has been moved to ``skbio.parse.sequences``
 - ``GeneticCodeError``, ``GeneticCodeInitError``, and ``InvalidCodonError`` have been moved to ``skbio.genetic_code``
* The contents of ``skbio.genetic_code`` formerly ``skbio.core.genetic_code`` are now in ``skbio.sequence``. The ``GeneticCodes`` dictionary is now a function ``genetic_code``. The functionality is the same, except that because this is now a function rather than a dict, retrieving a genetic code is done using a function call rather than a lookup (so, for example, ``GeneticCodes[2]`` becomes ``genetic_code(2)``.
* Many submodules have been made private with the intention of simplifying imports for users. See [#562](https://github.com/biocore/scikit-bio/issues/562) for discussion of this change. The following list contains the previous module name and where imports from that module should now come from.
 - ``skbio.alignment.ssw`` to ``skbio.alignment``
 - ``skbio.alignment.alignment`` to ``skbio.alignment``
 - ``skbio.alignment.pairwise`` to ``skbio.alignment``
 - ``skbio.diversity.alpha.base`` to ``skbio.diversity.alpha``
 - ``skbio.diversity.alpha.gini`` to ``skbio.diversity.alpha``
 - ``skbio.diversity.alpha.lladser`` to ``skbio.diversity.alpha``
 - ``skbio.diversity.beta.base`` to ``skbio.diversity.beta``
 - ``skbio.draw.distributions`` to ``skbio.draw``
 - ``skbio.stats.distance.anosim`` to ``skbio.stats.distance``
 - ``skbio.stats.distance.base`` to ``skbio.stats.distance``
 - ``skbio.stats.distance.permanova`` to ``skbio.stats.distance``
 - ``skbio.distance`` to ``skbio.stats.distance``
 - ``skbio.stats.ordination.base`` to ``skbio.stats.ordination``
 - ``skbio.stats.ordination.canonical_correspondence_analysis`` to ``skbio.stats.ordination``
 - ``skbio.stats.ordination.correspondence_analysis`` to ``skbio.stats.ordination``
 - ``skbio.stats.ordination.principal_coordinate_analysis`` to ``skbio.stats.ordination``
 - ``skbio.stats.ordination.redundancy_analysis`` to ``skbio.stats.ordination``
 - ``skbio.tree.tree`` to ``skbio.tree``
 - ``skbio.tree.trie`` to ``skbio.tree``
 - ``skbio.util.misc`` to ``skbio.util``
 - ``skbio.util.testing`` to ``skbio.util``
 - ``skbio.util.exception`` to ``skbio.util``
 - ``skbio.util.warning`` to ``skbio.util``
* Moved ``skbio.distance`` contents into ``skbio.stats.distance``.

### Miscellaneous

* Relaxed requirement in ``BiologicalSequence.distance`` that sequences being compared are of equal length. This is relevant for Hamming distance, so the check is still performed in that case, but other distance metrics may not have that requirement. See [#504](https://github.com/biocore/scikit-bio/issues/507)).
* Renamed ``powertrip.py`` repo-checking script to ``checklist.py`` for clarity.
* ``checklist.py`` now ensures that all unit tests import from a minimally deep API. For example, it will produce an error if ``skbio.core.distance.DistanceMatrix`` is used over ``skbio.DistanceMatrix``.
* Extra dimension is no longer calculated in ``skbio.stats.spatial.procrustes``.
* Expanded documentation in various subpackages.
* Added new scikit-bio logo. Thanks [Alina Prassas](http://cargocollective.com/alinaprassas)!

## Version 0.1.4 (2014-06-25)

This is a pre-alpha release. At this stage, major backwards-incompatible API changes can and will happen.

### Features

* Added Python implementations of Smith-Waterman and Needleman-Wunsch alignment as ``skbio.core.alignment.pairwise.local_pairwise_align`` and ``skbio.core.alignment.pairwise.global_pairwise_align``. These are much slower than native C implementations (e.g., ``skbio.core.alignment.local_pairwise_align_ssw``) and as a result raise an ``EfficencyWarning`` when called, but are included as they serve as useful educational examples as they’re simple to experiment with.
* Added ``skbio.core.diversity.beta.pw_distances`` and ``skbio.core.diversity.beta.pw_distances_from_table``. These provide convenient access to the ``scipy.spatial.distance.pdist`` *beta diversity* metrics from within scikit-bio. The ``skbio.core.diversity.beta.pw_distances_from_table`` function will only be available temporarily, until the ``biom.table.Table`` object is merged into scikit-bio (see [#489](https://github.com/biocore/scikit-bio/issues/489)), at which point ``skbio.core.diversity.beta.pw_distances`` will be updated to use that.
* Added ``skbio.core.alignment.StockholmAlignment``, which provides support for parsing [Stockholm-formatted alignment files](http://sonnhammer.sbc.su.se/Stockholm.html) and working with those alignments in the context RNA secondary structural information.
* Added ``skbio.core.tree.majority_rule`` function for computing consensus trees from a list of trees.

### Backward-incompatible changes

* Function ``skbio.core.alignment.align_striped_smith_waterman`` renamed to ``local_pairwise_align_ssw`` and now returns an ``Alignment`` object instead of an ``AlignmentStructure``
* The following keyword-arguments for ``StripedSmithWaterman`` and ``local_pairwise_align_ssw`` have been renamed:
    * ``gap_open`` -> ``gap_open_penalty``
    * ``gap_extend`` -> ``gap_extend_penalty``
    * ``match`` -> ``match_score``
    * ``mismatch`` -> ``mismatch_score``
* Removed ``skbio.util.sort`` module in favor of [natsort](https://pypi.python.org/pypi/natsort) package.

### Miscellaneous

* Added powertrip.py script to perform basic sanity-checking of the repo based on recurring issues that weren't being caught until release time; added to Travis build.
* Added RELEASE.md with release instructions.
* Added intersphinx mappings to docs so that "See Also" references to numpy, scipy, matplotlib, and pandas are hyperlinks.
* The following classes are no longer ``namedtuple`` subclasses (see [#359](https://github.com/biocore/scikit-bio/issues/359) for the rationale):
    * ``skbio.math.stats.ordination.OrdinationResults``
    * ``skbio.math.gradient.GroupResults``
    * ``skbio.math.gradient.CategoryResults``
    * ``skbio.math.gradient.GradientANOVAResults``
* Added coding guidelines draft.
* Added new alpha diversity formulas to the ``skbio.math.diversity.alpha`` documentation.

## Version 0.1.3 (2014-06-12)

This is a pre-alpha release. At this stage, major backwards-incompatible API changes can and will happen.

### Features

* Added ``enforce_qual_range`` parameter to ``parse_fastq`` (on by default, maintaining backward compatibility). This allows disabling of the quality score range-checking.
* Added ``skbio.core.tree.nj``, which applies neighbor-joining for phylogenetic reconstruction.
* Added ``bioenv``, ``mantel``, and ``pwmantel`` distance-based statistics to ``skbio.math.stats.distance`` subpackage.
* Added ``skbio.math.stats.misc`` module for miscellaneous stats utility functions.
* IDs are now optional when constructing a ``DissimilarityMatrix`` or ``DistanceMatrix`` (monotonically-increasing integers cast as strings are automatically used).
* Added ``DistanceMatrix.permute`` method for randomly permuting rows and columns of a distance matrix.
* Added the following methods to ``DissimilarityMatrix``: ``filter``, ``index``, and ``__contains__`` for ID-based filtering, index lookup, and membership testing, respectively.
* Added ``ignore_comment`` parameter to ``parse_fasta`` (off by default, maintaining backward compatibility). This handles stripping the comment field from the header line (i.e., all characters beginning with the first space) before returning the label.
* Added imports of ``BiologicalSequence``, ``NucleotideSequence``, ``DNA``, ``DNASequence``, ``RNA``, ``RNASequence``, ``Protein``, ``ProteinSequence``, ``DistanceMatrix``, ``align_striped_smith_waterman``, `` SequenceCollection``, ``Alignment``, ``TreeNode``, ``nj``, ``parse_fasta``, ``parse_fastq``, ``parse_qual``, ``FastaIterator``, ``FastqIterator``, ``SequenceIterator`` in ``skbio/__init__.py`` for convenient importing. For example, it's now possible to ``from skbio import Alignment``, rather than ``from skbio.core.alignment import Alignment``.

### Bug fixes

* Fixed a couple of unit tests that could fail stochastically.
* Added missing ``__init__.py`` files to a couple of test directories so that these tests won't be skipped.
* ``parse_fastq`` now raises an error on dangling records.
* Fixed several warnings that were raised while running the test suite with Python 3.4.

### Backward-incompatible changes

* Functionality imported from ``skbio.core.ssw`` must now be imported from ``skbio.core.alignment`` instead.

### Miscellaneous

* Code is now flake8-compliant; added flake8 checking to Travis build.
* Various additions and improvements to documentation (API, installation instructions, developer instructions, etc.).
* ``__future__`` imports are now standardized across the codebase.
* New website front page and styling changes throughout. Moved docs site to its own versioned subdirectories.
* Reorganized alignment data structures and algorithms (e.g., SSW code, ``Alignment`` class, etc.) into an ``skbio.core.alignment`` subpackage.

## Version 0.1.1 (2014-05-16)

Fixes to setup.py. This is a pre-alpha release. At this stage, major backwards-incompatible API changes can and will happen.

## Version 0.1.0 (2014-05-15)

Initial pre-alpha release. At this stage, major backwards-incompatible API changes can and will happen.<|MERGE_RESOLUTION|>--- conflicted
+++ resolved
@@ -24,17 +24,13 @@
 * Added `Sequence.observed_chars` property for obtaining the set of observed characters in a sequence. ([#1075](https://github.com/biocore/scikit-bio/issues/1075))
 * Added `Sequence.frequencies` method for computing character frequencies in a sequence. ([#1074](https://github.com/biocore/scikit-bio/issues/1074))
 * Added experimental class-method ``Sequence.concat`` which will produce a new sequence from an iterable of existing sequences. Parameters control how positional metadata is propagated during a concatenation.
-<<<<<<< HEAD
-* ``skbio.io.format.phylip`` now supports sniffing and reading strict, sequential PHYLIP-formatted files into ``skbio.Alignment`` objects. ([#1006](https://github.com/biocore/scikit-bio/issues/1006)).
 * Added phylogenetic diversity metrics, including weighted UniFrac, unweighted UniFrac, and Faith's Phylogenetic Diversity. These are accessible as ``skbio.diversity.beta.unweighted_unifrac``, ``skbio.diversity.beta.weighted_unifrac``, and ````skbio.diversity.alpha.faith_pd``, respectively.
 * Addition of function ``skbio.diversity.alpha_diversity``, which supports applying an alpha diversity metric to multiple samples in one call.
 * Addition of functions ``skbio.diversity.get_alpha_diversity_metrics`` and ``skbio.diversity.get_beta_diversity_metrics``, which allow for discovery of the alpha and beta diversity metrics implemented in scikit-bio.
 * ``TreeNode.to_array`` now supports replace ``nan`` branch lengths in the resulting branch length vector with the value provided as ``nan_length_value``.
 * Added ``skbio.util.assert_series_almost_equal`` function for comparing ``pd.DataFrame`` objects in unit tests.
-=======
 * ``skbio.io.format.phylip`` now supports sniffing and reading strict, sequential PHYLIP-formatted files into ``skbio.Alignment`` objects. ([#1006](https://github.com/biocore/scikit-bio/issues/1006))
 * Added `default_gap_char` class property to ``DNA``, ``RNA``, and ``Protein`` for representing gap characters in a new sequence.
->>>>>>> 9af7e390
 
 ### Backward-incompatible changes [stable]
 * `Sequence.kmer_frequencies` now returns a `dict`. Previous behavior was to return a `collections.Counter` if `relative=False` was passed, and a `collections.defaultdict` if `relative=True` was passed. In the case of a missing key, the `Counter` would return 0 and the `defaultdict` would return 0.0. Because the return type is now always a `dict`, attempting to access a missing key will raise a `KeyError`. This change *may* break backwards-compatibility depending on how the `Counter`/`defaultdict` is being used. We hope that in most cases this change will not break backwards-compatibility because both `Counter` and `defaultdict` are `dict` subclasses.
